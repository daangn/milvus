// Licensed to the Apache Software Foundation (ASF) under one
// or more contributor license agreements.  See the NOTICE file
// distributed with this work for additional information
// regarding copyright ownership.  The ASF licenses this file
// to you under the Apache License, Version 2.0 (the
// "License"); you may not use this file except in compliance
// with the License.  You may obtain a copy of the License at
//
//   http://www.apache.org/licenses/LICENSE-2.0
//
// Unless required by applicable law or agreed to in writing,
// software distributed under the License is distributed on an
// "AS IS" BASIS, WITHOUT WARRANTIES OR CONDITIONS OF ANY
// KIND, either express or implied.  See the License for the
// specific language governing permissions and limitations
// under the License.

#include "wrapper/VecImpl.h"
#include "DataTransfer.h"
#include "knowhere/common/Exception.h"
#include "knowhere/index/vector_index/IndexIDMAP.h"
#include "utils/Log.h"
#include "wrapper/WrapperException.h"

#ifdef MILVUS_GPU_VERSION

#include <src/index/knowhere/knowhere/index/vector_index/IndexGPUIVF.h>
#include <src/index/knowhere/knowhere/index/vector_index/helpers/Cloner.h>

#endif

/*
 * no parameter check in this layer.
 * only responsible for index combination
 */

namespace milvus {
namespace engine {

Status
VecIndexImpl::BuildAll(const int64_t& nb, const float* xb, const int64_t* ids, const Config& cfg, const int64_t& nt,
                       const float* xt) {
    try {
        dim = cfg->d;
        auto dataset = GenDatasetWithIds(nb, dim, xb, ids);

        auto preprocessor = index_->BuildPreprocessor(dataset, cfg);
        index_->set_preprocessor(preprocessor);
        auto model = index_->Train(dataset, cfg);
        index_->set_index_model(model);
        index_->Add(dataset, cfg);
    } catch (knowhere::KnowhereException& e) {
        WRAPPER_LOG_ERROR << e.what();
        return Status(KNOWHERE_UNEXPECTED_ERROR, e.what());
    } catch (std::exception& e) {
        WRAPPER_LOG_ERROR << e.what();
        return Status(KNOWHERE_ERROR, e.what());
    }
    return Status::OK();
}

Status
VecIndexImpl::Add(const int64_t& nb, const float* xb, const int64_t* ids, const Config& cfg) {
    try {
        auto dataset = GenDatasetWithIds(nb, dim, xb, ids);

        index_->Add(dataset, cfg);
    } catch (knowhere::KnowhereException& e) {
        WRAPPER_LOG_ERROR << e.what();
        return Status(KNOWHERE_UNEXPECTED_ERROR, e.what());
    } catch (std::exception& e) {
        WRAPPER_LOG_ERROR << e.what();
        return Status(KNOWHERE_ERROR, e.what());
    }
    return Status::OK();
}

Status
VecIndexImpl::Search(const int64_t& nq, const float* xq, float* dist, int64_t* ids, const Config& cfg) {
    try {
        auto k = cfg->k;
        auto dataset = GenDataset(nq, dim, xq);

        Config search_cfg = cfg;

        auto res = index_->Search(dataset, search_cfg);
        //        auto ids_array = res->array()[0];
        //        auto dis_array = res->array()[1];

        //{
        //    auto& ids = ids_array;
        //    auto& dists = dis_array;
        //    std::stringstream ss_id;
        //    std::stringstream ss_dist;
        //    for (auto i = 0; i < 10; i++) {
        //        for (auto j = 0; j < k; ++j) {
        //            ss_id << *(ids->data()->GetValues<int64_t>(1, i * k + j)) << " ";
        //            ss_dist << *(dists->data()->GetValues<float>(1, i * k + j)) << " ";
        //        }
        //        ss_id << std::endl;
        //        ss_dist << std::endl;
        //    }
        //    std::cout << "id\n" << ss_id.str() << std::endl;
        //    std::cout << "dist\n" << ss_dist.str() << std::endl;
        //}

        //        auto p_ids = ids_array->data()->GetValues<int64_t>(1, 0);
        //        auto p_dist = dis_array->data()->GetValues<float>(1, 0);

        // TODO(linxj): avoid copy here.
        memcpy(ids, res->ids(), sizeof(int64_t) * nq * k);
        memcpy(dist, res->dist(), sizeof(float) * nq * k);
        free(res->ids());
        free(res->dist());
    } catch (knowhere::KnowhereException& e) {
        WRAPPER_LOG_ERROR << e.what();
        return Status(KNOWHERE_UNEXPECTED_ERROR, e.what());
    } catch (std::exception& e) {
        WRAPPER_LOG_ERROR << e.what();
        return Status(KNOWHERE_ERROR, e.what());
    }
    return Status::OK();
}

knowhere::BinarySet
VecIndexImpl::Serialize() {
    type = ConvertToCpuIndexType(type);
    return index_->Serialize();
}

Status
VecIndexImpl::Load(const knowhere::BinarySet& index_binary) {
    index_->Load(index_binary);
    dim = Dimension();
    return Status::OK();
}

int64_t
VecIndexImpl::Dimension() {
    return index_->Dimension();
}

int64_t
VecIndexImpl::Count() {
    return index_->Count();
}

IndexType
VecIndexImpl::GetType() {
    return type;
}

VecIndexPtr
VecIndexImpl::CopyToGpu(const int64_t& device_id, const Config& cfg) {
    // TODO(linxj): exception handle
#ifdef MILVUS_GPU_VERSION
    auto gpu_index = knowhere::cloner::CopyCpuToGpu(index_, device_id, cfg);
    auto new_index = std::make_shared<VecIndexImpl>(gpu_index, ConvertToGpuIndexType(type));
    new_index->dim = dim;
    return new_index;
#else
    WRAPPER_LOG_ERROR << "Calling VecIndexImpl::CopyToGpu when we are using CPU version";
    throw WrapperException("Calling VecIndexImpl::CopyToGpu when we are using CPU version");
#endif
}

VecIndexPtr
VecIndexImpl::CopyToCpu(const Config& cfg) {
    // TODO(linxj): exception handle
#ifdef MILVUS_GPU_VERSION
    auto cpu_index = knowhere::cloner::CopyGpuToCpu(index_, cfg);
    auto new_index = std::make_shared<VecIndexImpl>(cpu_index, ConvertToCpuIndexType(type));
    new_index->dim = dim;
    return new_index;
#else
    WRAPPER_LOG_ERROR << "Calling VecIndexImpl::CopyToCpu when we are using CPU version";
    throw WrapperException("Calling VecIndexImpl::CopyToCpu when we are using CPU version");
#endif
}

VecIndexPtr
VecIndexImpl::Clone() {
    // TODO(linxj): exception handle
    auto clone_index = std::make_shared<VecIndexImpl>(index_->Clone(), type);
    clone_index->dim = dim;
    return clone_index;
}

int64_t
VecIndexImpl::GetDeviceId() {
#ifdef MILVUS_GPU_VERSION
    if (auto device_idx = std::dynamic_pointer_cast<knowhere::GPUIndex>(index_)) {
        return device_idx->GetGpuDevice();
    }
#else
    // else
    return -1;  // -1 == cpu
#endif
}

float*
BFIndex::GetRawVectors() {
    auto raw_index = std::dynamic_pointer_cast<knowhere::IDMAP>(index_);
    if (raw_index) {
        return raw_index->GetRawVectors();
    }
    return nullptr;
}

int64_t*
BFIndex::GetRawIds() {
    return std::static_pointer_cast<knowhere::IDMAP>(index_)->GetRawIds();
}

ErrorCode
BFIndex::Build(const Config& cfg) {
    try {
        dim = cfg->d;
        std::static_pointer_cast<knowhere::IDMAP>(index_)->Train(cfg);
    } catch (knowhere::KnowhereException& e) {
        WRAPPER_LOG_ERROR << e.what();
        return KNOWHERE_UNEXPECTED_ERROR;
    } catch (std::exception& e) {
        WRAPPER_LOG_ERROR << e.what();
        return KNOWHERE_ERROR;
    }
    return KNOWHERE_SUCCESS;
}

Status
BFIndex::BuildAll(const int64_t& nb, const float* xb, const int64_t* ids, const Config& cfg, const int64_t& nt,
                  const float* xt) {
    try {
        dim = cfg->d;
        auto dataset = GenDatasetWithIds(nb, dim, xb, ids);

        std::static_pointer_cast<knowhere::IDMAP>(index_)->Train(cfg);
        index_->Add(dataset, cfg);
    } catch (knowhere::KnowhereException& e) {
        WRAPPER_LOG_ERROR << e.what();
        return Status(KNOWHERE_UNEXPECTED_ERROR, e.what());
    } catch (std::exception& e) {
        WRAPPER_LOG_ERROR << e.what();
        return Status(KNOWHERE_ERROR, e.what());
    }
    return Status::OK();
}

<<<<<<< HEAD
=======
// TODO(linxj): add lock here.
Status
IVFMixIndex::BuildAll(const int64_t& nb, const float* xb, const int64_t* ids, const Config& cfg, const int64_t& nt,
                      const float* xt) {
    try {
        dim = cfg->d;
        auto dataset = GenDatasetWithIds(nb, dim, xb, ids);

        auto preprocessor = index_->BuildPreprocessor(dataset, cfg);
        index_->set_preprocessor(preprocessor);
        auto model = index_->Train(dataset, cfg);
        index_->set_index_model(model);
        index_->Add(dataset, cfg);

        if (auto device_index = std::dynamic_pointer_cast<knowhere::GPUIndex>(index_)) {
            auto host_index = device_index->CopyGpuToCpu(Config());
            index_ = host_index;
            type = ConvertToCpuIndexType(type);
        } else {
            WRAPPER_LOG_ERROR << "Build IVFMIXIndex Failed";
            return Status(KNOWHERE_ERROR, "Build IVFMIXIndex Failed");
        }
    } catch (knowhere::KnowhereException& e) {
        WRAPPER_LOG_ERROR << e.what();
        return Status(KNOWHERE_UNEXPECTED_ERROR, e.what());
    } catch (std::exception& e) {
        WRAPPER_LOG_ERROR << e.what();
        return Status(KNOWHERE_ERROR, e.what());
    }
    return Status::OK();
}

Status
IVFMixIndex::Load(const knowhere::BinarySet& index_binary) {
    index_->Load(index_binary);
    dim = Dimension();
    return Status::OK();
}

knowhere::QuantizerPtr
IVFHybridIndex::LoadQuantizer(const Config& conf) {
    // TODO(linxj): Hardcode here
    if (auto new_idx = std::dynamic_pointer_cast<knowhere::IVFSQHybrid>(index_)) {
        return new_idx->LoadQuantizer(conf);
    } else {
        WRAPPER_LOG_ERROR << "Hybrid mode not supported for index type: " << int(type);
    }
}

Status
IVFHybridIndex::SetQuantizer(const knowhere::QuantizerPtr& q) {
    try {
        // TODO(linxj): Hardcode here
        if (auto new_idx = std::dynamic_pointer_cast<knowhere::IVFSQHybrid>(index_)) {
            new_idx->SetQuantizer(q);
        } else {
            WRAPPER_LOG_ERROR << "Hybrid mode not supported for index type: " << int(type);
            return Status(KNOWHERE_ERROR, "not supported");
        }
    } catch (knowhere::KnowhereException& e) {
        WRAPPER_LOG_ERROR << e.what();
        return Status(KNOWHERE_UNEXPECTED_ERROR, e.what());
    } catch (std::exception& e) {
        WRAPPER_LOG_ERROR << e.what();
        return Status(KNOWHERE_ERROR, e.what());
    }
    return Status::OK();
}

Status
IVFHybridIndex::UnsetQuantizer() {
    try {
        // TODO(linxj): Hardcode here
        if (auto new_idx = std::dynamic_pointer_cast<knowhere::IVFSQHybrid>(index_)) {
            new_idx->UnsetQuantizer();
        } else {
            WRAPPER_LOG_ERROR << "Hybrid mode not supported for index type: " << int(type);
            return Status(KNOWHERE_ERROR, "not supported");
        }
    } catch (knowhere::KnowhereException& e) {
        WRAPPER_LOG_ERROR << e.what();
        return Status(KNOWHERE_UNEXPECTED_ERROR, e.what());
    } catch (std::exception& e) {
        WRAPPER_LOG_ERROR << e.what();
        return Status(KNOWHERE_ERROR, e.what());
    }
    return Status::OK();
}

VecIndexPtr
IVFHybridIndex::LoadData(const knowhere::QuantizerPtr& q, const Config& conf) {
    try {
        // TODO(linxj): Hardcode here
        if (auto new_idx = std::dynamic_pointer_cast<knowhere::IVFSQHybrid>(index_)) {
            return std::make_shared<IVFHybridIndex>(new_idx->LoadData(q, conf), type);
        } else {
            WRAPPER_LOG_ERROR << "Hybrid mode not supported for index type: " << int(type);
        }
    } catch (knowhere::KnowhereException& e) {
        WRAPPER_LOG_ERROR << e.what();
    } catch (std::exception& e) {
        WRAPPER_LOG_ERROR << e.what();
    }
    return nullptr;
}

std::pair<VecIndexPtr, knowhere::QuantizerPtr>
IVFHybridIndex::CopyToGpuWithQuantizer(const int64_t& device_id, const Config& cfg) {
    try {
        // TODO(linxj): Hardcode here
        if (auto hybrid_idx = std::dynamic_pointer_cast<knowhere::IVFSQHybrid>(index_)) {
            auto pair = hybrid_idx->CopyCpuToGpuWithQuantizer(device_id, cfg);
            auto new_idx = std::make_shared<IVFHybridIndex>(pair.first, type);
            return std::make_pair(new_idx, pair.second);
        } else {
            WRAPPER_LOG_ERROR << "Hybrid mode not supported for index type: " << int(type);
        }
    } catch (knowhere::KnowhereException& e) {
        WRAPPER_LOG_ERROR << e.what();
    } catch (std::exception& e) {
        WRAPPER_LOG_ERROR << e.what();
    }
    return std::make_pair(nullptr, nullptr);
}

>>>>>>> f1930a56
}  // namespace engine
}  // namespace milvus<|MERGE_RESOLUTION|>--- conflicted
+++ resolved
@@ -246,8 +246,6 @@
     return Status::OK();
 }
 
-<<<<<<< HEAD
-=======
 // TODO(linxj): add lock here.
 Status
 IVFMixIndex::BuildAll(const int64_t& nb, const float* xb, const int64_t* ids, const Config& cfg, const int64_t& nt,
@@ -373,6 +371,5 @@
     return std::make_pair(nullptr, nullptr);
 }
 
->>>>>>> f1930a56
 }  // namespace engine
 }  // namespace milvus