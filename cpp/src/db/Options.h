--- conflicted
+++ resolved
@@ -63,10 +63,7 @@
     size_t  index_trigger_size = ONE_GB;            //unit: byte
     DBMetaOptions meta;
     int mode = MODE::SINGLE;
-<<<<<<< HEAD
-=======
     float maximum_memory = 4 * ONE_GB;
->>>>>>> e21d8c48
 }; // Options
 
 
